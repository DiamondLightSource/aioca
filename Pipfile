--- conflicted
+++ resolved
@@ -10,15 +10,10 @@
 flake8-black = "*"
 flake8-isort = "*"
 sphinx-rtd-theme = "*"
-black = "==19.3b0"
 
 [packages]
 epicscorelibs = "*"
-<<<<<<< HEAD
-=======
 numpy = "*"
-black = "==19.3b0"
->>>>>>> e660dc82
 
 [pipenv]
 allow_prereleases = true